import json
from pathlib import Path
from typing import List, Optional, Union, Dict, Any, Tuple
from collections import Counter

import pandas as pd
import spacy
from spacy import Language
from spacy.tokens import Doc, DocBin
from spacy.training import iob_to_biluo
from tqdm import tqdm

from presidio_evaluator import span_to_tag, tokenize

SPACY_PRESIDIO_ENTITIES = dict(
    ORG="ORGANIZATION",
    NORP="NRP",
    GPE="LOCATION",
    LOC="LOCATION",
    FAC="LOCATION",
    PERSON="PERSON",
    LOCATION="LOCATION",
    ORGANIZATION="ORGANIZATION",
    DATE="DATE_TIME",
    TIME="DATE_TIME",
)
PRESIDIO_SPACY_ENTITIES = dict(
    PERSON="PERSON",
    LOCATION="LOC",
    GPE="GPE",
    ORGANIZATION="ORG",
    DATE_TIME="DATE",
    NRP="NORP",
)


class Span:
    """
    Holds information about the start, end, type and value
    of an entity in a text
    """

    def __init__(self, entity_type, entity_value, start_position, end_position):
        self.entity_type = entity_type
        self.entity_value = entity_value
        self.start_position = start_position
        self.end_position = end_position

    def intersect(self, other, ignore_entity_type: bool):
        """
        Checks if self intersects with a different Span
        :return: If intersecting, returns the number of
        intersecting characters.
        If not, returns 0
        """

        # if they do not overlap the intersection is 0
        if (
            self.end_position < other.start_position
            or other.end_position < self.start_position
        ):
            return 0

        # if we are accounting for entity type a diff type means intersection 0
        if not ignore_entity_type and (self.entity_type != other.entity_type):
            return 0

        # otherwise the intersection is min(end) - max(start)
        return min(self.end_position, other.end_position) - max(
            self.start_position, other.start_position
        )

    def __repr__(self):
        return (
            f"Span(type: {self.entity_type}, "
            f"value: {self.entity_value}, "
            f"char_span: [{self.start_position}: {self.end_position}])"
        )

    def __eq__(self, other):
        return (
            self.entity_type == other.entity_type
            and self.entity_value == other.entity_value
            and self.start_position == other.start_position
            and self.end_position == other.end_position
        )

    def __hash__(self):
        return hash(
            (
                "entity_type",
                self.entity_type,
                "entity_value",
                self.entity_value,
                "start_position",
                self.start_position,
                "end_position",
                self.end_position,
            )
        )

    @classmethod
    def from_json(cls, data):
        return cls(**data)


class InputSample(object):
    def __init__(
        self,
        full_text: str,
        spans: Optional[List[Span]] = None,
        masked: Optional[str] = None,
        tokens: Optional[Doc] = None,
        tags: Optional[List[str]] = None,
        create_tags_from_span=False,
        token_model_version="en_core_web_sm",
        scheme="IO",
        metadata: Dict = None,
        sample_id: int = None,
        template_id: int = None,
    ):
        """
        Hold all the information needed for evaluation in the
        presidio-evaluator framework.

        :param full_text: The raw text of this sample
        :param masked: Masked/Templated version of the raw text
        :param spans: List of spans for entities
        :param create_tags_from_span: True if tags (tokens+tags) should be added
        :param scheme: IO, BIO or BILUO. Only applicable if span_to_tag=True
        :param tokens: spaCy Doc object
        :param tags: list of strings representing the label for each token,
        given the scheme
        :param token_model_version: The name of the model to use for tokenization if no tokens provided
        :param metadata: A dictionary of additional metadata on the sample,
        in the English (or other language) vocabulary
        :param template_id: Original template (utterance) of sample, in case it was generated  # noqa
        :param sample_id: Unique identifier for this sample (within a dataset)
        """
        if tags is None:
            tags = []
        if tokens is None:
            tokens = []
        self.full_text = full_text
        self.masked = masked
        self.spans = spans if spans else []
        self.metadata = metadata
        self.sample_id = sample_id

        # generated samples have a template from which they were generated
        if not template_id and self.metadata:
            self.template_id = self.metadata.get("template_id")
        else:
            self.template_id = template_id

        if create_tags_from_span:
            tokens, tags = self.get_tags(scheme, token_model_version)
            self.tokens = tokens
            self.tags = tags
        else:
            self.tokens = tokens
            self.tags = tags

<<<<<<< HEAD
=======
    @classmethod
    def from_faker_spans_result(
        cls,
        faker_spans_result: FakerSpansResult,
        scheme: str = "BILUO",
        create_tags_from_span: bool = True,
        **kwargs,
    ) -> "InputSample":
        """
        Translate the FakerSpansResult object to InputSample for backward compatibility
        :param faker_spans_result: A FakerSpansResult object
        :param create_tags_from_span: True if text should be tokenized according to spans
        :param scheme: Annotation scheme for tokens (BILUO, BIO, IO). Only relevant if create_tags_from_span=True
        :param kwargs: Additional kwargs for InputSample creation
        :return: InputSample
        """
        spans = [
            Span.from_faker_span(new_span) for new_span in faker_spans_result.spans
        ]
        return cls(
            full_text=faker_spans_result.fake,
            spans=spans,
            masked=faker_spans_result.template,
            create_tags_from_span=create_tags_from_span,
            scheme=scheme,
            template_id=faker_spans_result.template_id,
            sample_id=faker_spans_result.sample_id,
            **kwargs,
        )

>>>>>>> eefdaffd
    def __repr__(self):
        return f"Full text: {self.full_text}\n" f"Spans: {self.spans}\n"

    def to_dict(self):
        return {
            "full_text": self.full_text,
            "masked": self.masked,
            "spans": [span.__dict__ for span in self.spans],
            "template_id": self.template_id,
            "metadata": self.metadata,
        }

    @classmethod
    def from_json(cls, data, **kwargs):
        if "spans" in data:
            data["spans"] = [Span.from_json(span) for span in data["spans"]]
        return cls(**data, create_tags_from_span=True, **kwargs)

    def get_tags(self, scheme="IOB", model_version="en_core_web_sm"):
        start_indices = [span.start_position for span in self.spans]
        end_indices = [span.end_position for span in self.spans]
        tags = [span.entity_type for span in self.spans]
        tokens = tokenize(self.full_text, model_version)

        labels = span_to_tag(
            scheme=scheme,
            text=self.full_text,
            tags=tags,
            starts=start_indices,
            ends=end_indices,
            tokens=tokens,
        )

        return tokens, labels

    def to_conll(self, translate_tags: bool) -> List[Dict[str, Any]]:
        """
        Turns a list of InputSample objects to a dictionary
        containing text, pos, tag, template_id and label.
        :param translate_tags: Whether to translate tags using the PRESIDIO_SPACY_ENTITIES dictionary
        :return: Dict
        """

        conll = []
        for i, token in enumerate(self.tokens):
            if translate_tags:
                label = self.translate_tag(
                    self.tags[i], PRESIDIO_SPACY_ENTITIES, ignore_unknown=True
                )
            else:
                label = self.tags[i]
            conll.append(
                {
                    "text": token.text,
                    "pos": token.pos_,
                    "tag": token.tag_,
                    "template_id": self.template_id,
                    "label": label,
                },
            )

        return conll

    def get_template_id(self):
        if not self.template_id:
            return self.metadata.get("template_id")

    @staticmethod
    def create_conll_dataset(
        dataset: List["InputSample"],
        translate_tags=False,
        to_bio=True,
        token_model_version="en_core_web_sm",
    ) -> pd.DataFrame:
        if len(dataset) <= 1:
            raise ValueError("Dataset should contain multiple records")

<<<<<<< HEAD
=======
        if isinstance(dataset[0], FakerSpansResult):
            dataset = [
                InputSample.from_faker_spans_result(
                    record,
                    create_tags_from_span=True,
                    scheme="BILUO",
                    token_model_version=token_model_version,
                )
                for record in tqdm(dataset, desc="Translating spans into tokens")
            ]

>>>>>>> eefdaffd
        conlls = []
        i = 0
        for sample in tqdm(dataset):
            if to_bio:
                sample.biluo_to_bio()
            conll = sample.to_conll(translate_tags=translate_tags)
            for token in conll:
                token["sentence"] = i
                conlls.append(token)
            i += 1

        return pd.DataFrame(conlls)

    def to_spacy(
        self, entities=None, translate_tags=True
    ) -> Tuple[str, Dict[str, List]]:
        """
        Translates an input sample into a format which can be consumed by spaCy during training.
        :param entities: Specific entities to focus on.
        :param translate_tags: Whether to translate the existing tags into spaCy tags (PERSON, LOC, GPE, ORG)
        :return: text and a dictionary containing a list of entities, e.g.
        "Bob is my name", {"entities": [(0, 3, "PERSON")]}
        """
        entities = [
            (span.start_position, span.end_position, span.entity_type)
            for span in self.spans
            if (entities is None) or (span.entity_type in entities)
        ]
        new_entities = []
        if translate_tags:
            for entity in entities:
                new_tag = self.translate_tag(
                    entity[2], PRESIDIO_SPACY_ENTITIES, ignore_unknown=True
                )
                new_entities.append((entity[0], entity[1], new_tag))
        else:
            new_entities = entities
        return self.full_text, {"entities": new_entities}

    @classmethod
    def from_spacy_doc(
        cls, doc: Doc, translate_tags: bool = True, scheme: str = "BILUO"
    ) -> "InputSample":
        if scheme not in ("BILUO", "BILOU", "BIO", "IOB"):
            raise ValueError('scheme should be one of "BILUO","BILOU","BIO","IOB"')

        spans = []
        for ent in doc.ents:
            entity_type = (
                cls.rename_from_spacy_tag(ent.label_) if translate_tags else ent.label_
            )
            span = Span(
                entity_type=entity_type,
                entity_value=ent.text,
                start_position=ent.start_char,
                end_position=ent.end_char,
            )
            spans.append(span)

        tags = [
            f"{token.ent_iob_}-{token.ent_type_}" if token.ent_iob_ != "O" else "O"
            for token in doc
        ]
        if scheme in ("BILUO", "BILOU"):
            tags = iob_to_biluo(tags)

        return cls(
            full_text=doc.text,
            masked=None,
            spans=spans,
            tokens=doc,
            tags=tags,
            create_tags_from_span=False,
            scheme=scheme,
        )

    @staticmethod
    def create_spacy_dataset(
        dataset: List["InputSample"],
        output_path: Optional[str] = None,
        entities: List[str] = None,
        sort_by_template_id: bool = False,
        translate_tags: bool = True,
        spacy_pipeline: Optional[Language] = None,
        alignment_mode: str = "expand",
    ) -> List[Tuple[str, Dict]]:
        """
        Creates a dataset which can be used to train spaCy models.
        If output_path is provided, it also saves the dataset in a spacy format.
        See https://spacy.io/usage/training#training-data

        :param dataset: List[InputSample] to create the dataset from
        :param output_path: Location for the created spacy dataset
        :param entities: List of entities to use
        :param sort_by_template_id: Whether to sort by template id (assuming the data is generated using templates)
        :param translate_tags: Whether to translate tags to spacy tags (PERSON, LOC, GPE, ORG)
        :param spacy_pipeline: The spaCy pipeline to use when creating the spaCy dataset. Default is en_core_web_sm
        :param alignment_mode: See `Doc.char_span`
        :return: a list of input samples translated to the spacy annotation structure
        [("Bob is my name, {"entities": [(0, 3, "PERSON")]})]
        """

        def template_sort(x):
            return x.metadata["template_id"]

        if sort_by_template_id:
            dataset.sort(key=template_sort)

        if not spacy_pipeline:
            spacy_pipeline = spacy.load("en_core_web_sm")

        spacy_dataset = [
            sample.to_spacy(entities=entities, translate_tags=translate_tags)
            for sample in dataset
        ]

        # Remove 'O' spans (if certain entities were ignored)
        for sample in spacy_dataset:
            if sample[1]["entities"]:
                new_entities = [
                    span for span in sample[1]["entities"] if span[2] != "O"
                ]
                sample[1]["entities"] = new_entities

        if output_path:
            db = DocBin()
            for text, annotations in spacy_dataset:
                doc = spacy_pipeline(text)
                ents = []
                for start, end, label in annotations["entities"]:
                    if start >= end:
                        print(
                            f"Span has zero or negative size, skipping. {(start, end, label)} in text={text}"
                        )
                        continue
                    if label == "O" or not label:
                        print("Skipping missing or non-entity ('O') spans")
                        continue
                    span = doc.char_span(
                        start, end, label=label, alignment_mode=alignment_mode
                    )
                    if not span:
                        print(
                            f"Skipping illegal span {(start, end, label)}, text={text[start:end]}, full text={text}"
                        )
                        continue
                    ents.append(span)
                doc.ents = ents
                db.add(doc)
            db.to_disk(output_path)

        return spacy_dataset

    @staticmethod
    def to_json(dataset: List["InputSample"], output_file: Union[str, Path]):
        """
        Save the InputSample dataset to json.
        :param dataset: list of InputSample objects
        :param output_file: path to file
        """

        examples_json = [example.to_dict() for example in dataset]

        with open("{}".format(output_file), "w+", encoding="utf-8") as f:
            json.dump(examples_json, f, ensure_ascii=False, indent=4)

    def to_spacy_doc(self):
        doc = self.tokens
        spacy_spans = []
        for span in self.spans:
            start_token = [
                token.i for token in self.tokens if token.idx == span.start_position
            ][0]
            end_token = [
                token.i
                for token in self.tokens
                if token.idx + len(token.text) == span.end_position
            ][0] + 1
            spacy_span = spacy.tokens.span.Span(
                doc, start=start_token, end=end_token, label=span.entity_type
            )
            spacy_spans.append(spacy_span)
        doc.ents = spacy_spans
        return doc

    @staticmethod
    def translate_tag(tag: str, dictionary: Dict[str, str], ignore_unknown: bool):
        has_prefix = len(tag) > 2 and tag[1] == "-"
        no_prefix = tag[2:] if has_prefix else tag
        if no_prefix in dictionary.keys():
            return (
                tag[:2] + dictionary[no_prefix] if has_prefix else dictionary[no_prefix]
            )
        else:
            if ignore_unknown:
                return "O"
            else:
                return tag

    def biluo_to_bio(self):
        new_tags = []
        for tag in self.tags:
            new_tag = tag
            has_prefix = len(tag) > 2 and tag[1] == "-"
            if has_prefix:
                if tag[0] == "U":
                    new_tag = "B" + tag[1:]
                elif tag[0] == "L":
                    new_tag = "I" + tag[1:]
            new_tags.append(new_tag)

        self.tags = new_tags

    @staticmethod
    def rename_from_spacy_tag(spacy_tag, ignore_unknown=False):
        return InputSample.translate_tag(
            spacy_tag, SPACY_PRESIDIO_ENTITIES, ignore_unknown=ignore_unknown
        )

    @staticmethod
    def rename_to_spacy_tags(tag, ignore_unknown=True):
        return InputSample.translate_tag(
            tag, PRESIDIO_SPACY_ENTITIES, ignore_unknown=ignore_unknown
        )

    def to_flair(self):
        for i, token in enumerate(self.tokens):
            return f"{token} {token.pos_} {self.tags[i]}"

    def translate_input_sample_tags(self, dictionary=None, ignore_unknown=True):
        if dictionary is None:
            dictionary = PRESIDIO_SPACY_ENTITIES

        # Translate tags
        self.tags = [
            InputSample.translate_tag(tag, dictionary, ignore_unknown=ignore_unknown)
            for tag in self.tags
        ]

        # Translate spans
        for span in self.spans:
            if span.entity_type in dictionary:
                span.entity_type = dictionary[span.entity_type]
            elif ignore_unknown:
                span.entity_type = "O"

        # Remove spans if they were changed to "O"
        self.spans = [span for span in self.spans if span.entity_type != "O"]

    @staticmethod
    def create_flair_dataset(dataset: List["InputSample"]) -> List[str]:
        flair_samples = []
        for sample in dataset:
            flair_samples.append(sample.to_flair())

        return flair_samples

    @staticmethod
    def read_dataset_json(
        filepath: Union[Path, str] = None, length: Optional[int] = None, **kwargs
    ) -> List["InputSample"]:
        """
        Reads an existing dataset, stored in json into a list of InputSample objects
        :param filepath: Path to json file
        :param length: Number of records to return (would return 0-length)
        :return: List[InputSample]
        """
        with open(filepath, "r", encoding="utf-8") as f:
            dataset = json.load(f)

        if length:
            dataset = dataset[:length]

        input_samples = [
            InputSample.from_json(row, **kwargs)
            for row in tqdm(dataset, desc="tokenizing input")
        ]

        return input_samples

    @classmethod
    def count_entities(cls, input_samples: List["InputSample"]) -> List[Tuple]:
        """Count frequency of entities in a list of InputSample objects"""
        count_per_entity_new = Counter()
        for record in input_samples:
            for span in record.spans:
                count_per_entity_new[span.entity_type] += 1
        return count_per_entity_new.most_common()

    @classmethod
    def remove_unsupported_entities(
        cls, dataset: List["InputSample"], entity_mapping: Dict[str, str]
<<<<<<< HEAD
    ) -> List["InputSample"]:
=======
    ) -> None:
>>>>>>> eefdaffd
        """Remove records with unsupported entities using passed in entity mapping translator."""
        filtered_records = []
        excluded_entities = set()
        for sample in dataset:
            supported = True
            for span in sample.spans:
                if span.entity_type not in entity_mapping.keys():
                    supported = False
                    if span.entity_type not in excluded_entities:
                        print(f"Filtering out unsupported entity {span.entity_type}")
                    excluded_entities.add(span.entity_type)
            if supported:
                filtered_records.append(sample)
<<<<<<< HEAD
        return filtered_records
=======
        return filtered_records

    @classmethod
    def convert_faker_spans(
        cls,
        fake_records: List[FakerSpansResult],
        create_tags_from_span=True,
        scheme="BILUO",
        token_model_version="en_core_web_sm",
    ) -> List["InputSample"]:
        """Tokenize and transform FakerSpansResult records to list of InputSample objects"""
        input_samples = [
            InputSample.from_faker_spans_result(
                faker_spans_result=fake_record,
                create_tags_from_span=create_tags_from_span,
                scheme=scheme,
                token_model_version=token_model_version,
            )
            for fake_record in tqdm(fake_records)
        ]
        return input_samples
>>>>>>> eefdaffd
<|MERGE_RESOLUTION|>--- conflicted
+++ resolved
@@ -161,39 +161,6 @@
             self.tokens = tokens
             self.tags = tags
 
-<<<<<<< HEAD
-=======
-    @classmethod
-    def from_faker_spans_result(
-        cls,
-        faker_spans_result: FakerSpansResult,
-        scheme: str = "BILUO",
-        create_tags_from_span: bool = True,
-        **kwargs,
-    ) -> "InputSample":
-        """
-        Translate the FakerSpansResult object to InputSample for backward compatibility
-        :param faker_spans_result: A FakerSpansResult object
-        :param create_tags_from_span: True if text should be tokenized according to spans
-        :param scheme: Annotation scheme for tokens (BILUO, BIO, IO). Only relevant if create_tags_from_span=True
-        :param kwargs: Additional kwargs for InputSample creation
-        :return: InputSample
-        """
-        spans = [
-            Span.from_faker_span(new_span) for new_span in faker_spans_result.spans
-        ]
-        return cls(
-            full_text=faker_spans_result.fake,
-            spans=spans,
-            masked=faker_spans_result.template,
-            create_tags_from_span=create_tags_from_span,
-            scheme=scheme,
-            template_id=faker_spans_result.template_id,
-            sample_id=faker_spans_result.sample_id,
-            **kwargs,
-        )
-
->>>>>>> eefdaffd
     def __repr__(self):
         return f"Full text: {self.full_text}\n" f"Spans: {self.spans}\n"
 
@@ -271,20 +238,6 @@
         if len(dataset) <= 1:
             raise ValueError("Dataset should contain multiple records")
 
-<<<<<<< HEAD
-=======
-        if isinstance(dataset[0], FakerSpansResult):
-            dataset = [
-                InputSample.from_faker_spans_result(
-                    record,
-                    create_tags_from_span=True,
-                    scheme="BILUO",
-                    token_model_version=token_model_version,
-                )
-                for record in tqdm(dataset, desc="Translating spans into tokens")
-            ]
-
->>>>>>> eefdaffd
         conlls = []
         i = 0
         for sample in tqdm(dataset):
@@ -577,11 +530,7 @@
     @classmethod
     def remove_unsupported_entities(
         cls, dataset: List["InputSample"], entity_mapping: Dict[str, str]
-<<<<<<< HEAD
     ) -> List["InputSample"]:
-=======
-    ) -> None:
->>>>>>> eefdaffd
         """Remove records with unsupported entities using passed in entity mapping translator."""
         filtered_records = []
         excluded_entities = set()
@@ -595,28 +544,4 @@
                     excluded_entities.add(span.entity_type)
             if supported:
                 filtered_records.append(sample)
-<<<<<<< HEAD
-        return filtered_records
-=======
-        return filtered_records
-
-    @classmethod
-    def convert_faker_spans(
-        cls,
-        fake_records: List[FakerSpansResult],
-        create_tags_from_span=True,
-        scheme="BILUO",
-        token_model_version="en_core_web_sm",
-    ) -> List["InputSample"]:
-        """Tokenize and transform FakerSpansResult records to list of InputSample objects"""
-        input_samples = [
-            InputSample.from_faker_spans_result(
-                faker_spans_result=fake_record,
-                create_tags_from_span=create_tags_from_span,
-                scheme=scheme,
-                token_model_version=token_model_version,
-            )
-            for fake_record in tqdm(fake_records)
-        ]
-        return input_samples
->>>>>>> eefdaffd
+        return filtered_records