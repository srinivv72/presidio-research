--- conflicted
+++ resolved
@@ -46,7 +46,10 @@
     url="https://www.github.com/microsoft/presidio-research",
     version=version,
     license="MIT",
-<<<<<<< HEAD
+    packages=packages,
+    package_data=package_data,
+    install_requires=install_requires,
+    python_requires=">=3.8,<4.0",
     description="PII dataset generator, model evaluator for Presidio and PII data in general",  # noqa
     data_files=[
         (
@@ -63,27 +66,4 @@
         )
     ],
     include_package_data=True,
-    install_requires=[
-        "presidio_analyzer",
-        "presidio_anonymizer",
-        "spacy>=3.0.0",
-        "requests",
-        "numpy",
-        "pandas",
-        "tqdm>=4.32.1",
-        "jupyter>=1.0.0",
-        "pytest>=4.6.2",
-        "haikunator",
-        "schwifty",
-        "faker",
-        "sklearn_crfsuite",
-        "python-dotenv",
-        "azure-ai-textanalytics==5.2.0"
-    ],
-=======
-    packages=packages,
-    package_data=package_data,
-    install_requires=install_requires,
-    python_requires=">=3.8,<4.0",
->>>>>>> eefdaffd
 )